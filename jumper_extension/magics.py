--- conflicted
+++ resolved
@@ -151,7 +151,6 @@
             help="Performance level",
         )
         parser.add_argument(
-<<<<<<< HEAD
             "--metrics",
             type=str,
             default="cpu_summary,memory",
@@ -166,11 +165,11 @@
             "--pickle",
             type=str,
             help="Serialize plot objects to pickle file with specified filename and print reload code (only works with direct plotting mode)",
-=======
+        )
+        parser.add_argument(
             "--text",
             action="store_true",
             help="Show report in text format"
->>>>>>> 9a8b94d3
         )
         try:
             return parser.parse_args(shlex.split(line))
