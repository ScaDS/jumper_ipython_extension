import random
from typing import List

import matplotlib.pyplot as plt
from IPython.display import display
from ipywidgets import widgets

from .utilities import filter_perfdata


class PerformanceVisualizer:
    """Visualizes performance metrics collected by PerformanceMonitor.

    Supports four levels: 'user', 'process' (default), 'system', 'slurm'
    """

    def __init__(self, monitor, cell_history, min_duration=None):

        self.monitor = monitor
        self.cell_history = cell_history
        self.figsize = (5, 3)
        self.min_duration = min_duration

        # Compressed metrics configuration
        self.subsets = {
            "cpu_all": {
                "cpu": (
                    "multi_series",
                    "cpu_util_",
                    "cpu_util_avg",
                    "CPU Utilization (%) - Across Cores",
                    (0, 100),
                )
            },
            "gpu_all": {
                "gpu_util": (
                    "multi_series",
                    "gpu_util_",
                    "gpu_util_avg",
                    "GPU Utilization (%) - Across GPUs",
                    (0, 100),
                ),
                "gpu_band": (
                    "multi_series",
                    "gpu_band_",
                    "gpu_band_avg",
                    "GPU Bandwidth Usage (%) - Across GPUs",
                    (0, 100),
                ),
                "gpu_mem": (
                    "multi_series",
                    "gpu_mem_",
                    "gpu_mem_avg",
                    "GPU Memory Usage (GB) - Across GPUs",
                    (0, monitor.gpu_memory),
                ),
            },
            "cpu": {
                "cpu_summary": (
                    "summary_series",
                    ["cpu_util_min", "cpu_util_avg", "cpu_util_max"],
                    ["Min", "Average", "Max"],
                    f"CPU Utilization (%) - {self.monitor.num_cpus} CPUs",
                    (0, 100),
                )
            },
            "gpu": {
                "gpu_util_summary": (
                    "summary_series",
                    ["gpu_util_min", "gpu_util_avg", "gpu_util_max"],
                    ["Min", "Average", "Max"],
                    f"GPU Utilization (%) - {self.monitor.num_gpus} GPUs",
                    (0, 100),
                ),
                "gpu_band_summary": (
                    "summary_series",
                    ["gpu_band_min", "gpu_band_avg", "gpu_band_max"],
                    ["Min", "Average", "Max"],
                    f"GPU Bandwidth Usage (%) - {self.monitor.num_gpus} GPUs",
                    (0, 100),
                ),
                "gpu_mem_summary": (
                    "summary_series",
                    ["gpu_mem_min", "gpu_mem_avg", "gpu_mem_max"],
                    ["Min", "Average", "Max"],
                    f"GPU Memory Usage (GB) - {self.monitor.num_gpus} GPUs",
                    (0, monitor.gpu_memory),
                ),
            },
            "mem": {
                "memory": (
                    "single_series",
                    "memory",
                    "Memory Usage (GB)",
                    (0, monitor.memory),
                )
            },
            "io": {
                "io_read": ("single_series", "io_read", "I/O Read (MB)", None),
                "io_write": ("single_series", "io_write", "I/O Write (MB)", None),
                "io_read_count": (
                    "single_series",
                    "io_read_count",
                    "I/O Read Operations Count",
                    None,
                ),
                "io_write_count": (
                    "single_series",
                    "io_write_count",
                    "I/O Write Operations Count",
                    None,
                ),
            },
        }

    def _compress_time_axis(self, perfdata, cell_range):
        """Compress time axis by removing idle periods between cells"""
        if perfdata.empty:
            return perfdata, []

        start_idx, end_idx = cell_range
        cell_data = self.cell_history.view(start_idx, end_idx + 1)
        compressed_perfdata, cell_boundaries, current_time = perfdata.copy(), [], 0

        for idx, cell in cell_data.iterrows():
            cell_mask = (perfdata["time"] >= cell["start_time"]) & (
                    perfdata["time"] <= cell["end_time"]
            )
            cell_perfdata = perfdata[cell_mask]

            if not cell_perfdata.empty:
                original_start, cell_duration = (
                    cell["start_time"],
                    cell["end_time"] - cell["start_time"],
                )
                compressed_perfdata.loc[cell_mask, "time"] = current_time + (
                    cell_perfdata["time"].values - original_start
                )
                cell_boundaries.append(
                    {
                        "index": cell["index"],
                        "start_time": current_time,
                        "end_time": current_time + cell_duration,
                        "duration": cell_duration,
                    }
                )
                current_time += cell_duration

        return compressed_perfdata, cell_boundaries

    def _plot_metric(
            self, df, metric, cell_range=None, show_idle=False,
            ax: plt.Axes = None
    ):
        """Plot a single metric using its configuration"""
        config = next(
            (subset[metric] for subset in self.subsets.values() if
             metric in subset),
            None,
        )
        if not config:
            return

        # Parse compressed config format
        if len(config) == 4:  # single_series: (type, column, title, ylim)
            plot_type, column, title, ylim = config
            if column not in df.columns:
                return
        elif (
            len(config) == 5 and config[0] == "multi_series"
        ):  # multi_series: (type, prefix, avg_column, title, ylim)
            plot_type, prefix, avg_column, title, ylim = config
            series_cols = [
                col
                for col in df.columns
                if col.startswith(prefix) and not col.endswith("avg")
            ]
            if avg_column not in df.columns and not series_cols:
                return
        elif (
            len(config) == 5 and config[0] == "summary_series"
        ):  # summary_series: (type, columns, labels, title, ylim)
            plot_type, columns, labels, title, ylim = config
            available_cols = [col for col in columns if col in df.columns]
            if not available_cols:
                return
        else:
            return

        if ax is None:
            fig, ax = plt.subplots(figsize=self.figsize)

        # Plot based on type
        if plot_type == "single_series":
            ax.plot(df["time"], df[column], color="blue", linewidth=2)
        elif plot_type == "summary_series":
            line_styles, alpha_vals = ["dotted", "-", "--"], [0.35, 1.0, 0.35]
            for i, (col, label) in enumerate(zip(columns, labels)):
                if col in df.columns:
                    ax.plot(
                        df["time"],
                        df[col],
                        color="blue",
                        linestyle=line_styles[i],
                        linewidth=2,
                        alpha=alpha_vals[i],
                        label=label,
                    )
            ax.legend()
        elif plot_type == "multi_series":
            for col in series_cols:
                ax.plot(df["time"], df[col], "-", alpha=0.5, label=col)
            if avg_column in df.columns:
                ax.plot(df["time"], df[avg_column], "b-", linewidth=2, label="Mean")
            ax.legend()

        # Apply settings
        ax.set_title(title + (" (No Idle)" if not show_idle else ""))
        ax.set_xlabel("Time (seconds)")
        ax.grid(True)
        if ylim:
            ax.set_ylim(ylim)
        self._draw_cell_boundaries(ax, cell_range, show_idle)

    def _draw_cell_boundaries(self, ax, cell_range=None, show_idle=False):
        """Draw cell boundaries as colored rectangles with cell indices"""
        # define the seed for random color picking, i.e. to keep cells in the
        # same color when plotting in different graphs
        random.seed(1337)

        colors = [
            "#"
            + "".join([random.choice("0123456789ABCDEF") for _ in range(6)])
            for _ in range(len(self.cell_history))
        ]
        y_min, y_max = ax.get_ylim()
        x_max, height = ax.get_xlim()[1], y_max - y_min
        min_duration = self.min_duration or 0

        def draw_cell_rect(start_time, duration, cell_num, alpha):
            if (
                duration < min_duration
                or start_time > x_max
                or start_time + duration < 0
            ):
                return
            color = colors[cell_num % len(colors)]
            ax.add_patch(
                plt.Rectangle(
                    (start_time, y_min),
                    duration,
                    height,
                    facecolor=color,
                    alpha=alpha,
                    edgecolor="black",
                    linestyle="--",
                    linewidth=1,
                    zorder=0,
                )
            )
            ax.text(
                start_time + duration / 2,
                y_max - height * 0.1,
                f"#{cell_num}",
                ha="center",
                va="center",
                fontsize=10,
                fontweight="bold",
                zorder=1,
                bbox=dict(boxstyle="round,pad=0.3", facecolor="white", alpha=0.8),
            )

        if not show_idle and hasattr(self, "_compressed_cell_boundaries"):
<<<<<<< HEAD
            for cell in self._compressed_cell_boundaries:
                draw_cell_rect(
                    cell["start_time"], cell["duration"], int(cell["index"]), 0.4
=======
            cells_list = [x for x in self._compressed_cell_boundaries if x["start_time"] < x_max
                          and x["end_time"] > 0 and x["duration"] > min_duration]
            # Use compressed boundaries for no_idle mode
            for cell in cells_list:
                duration = cell["duration"]
                start_time = cell["start_time"]
                cell_num = int(cell["index"])

                if len(cells_list) == 1:
                    # avoid coloring if there is only one cell
                    color = 'none'
                else:
                    color = colors[cell_num]

                width = duration
                height = y_max - y_min
                # Add rectangle and label
                ax.add_patch(
                    plt.Rectangle(
                        (cell["start_time"], y_min),
                        width,
                        height,
                        facecolor=color,
                        alpha=0.4,
                        edgecolor="black",
                        linestyle="--",
                        linewidth=1,
                        zorder=0,
                    )
                )
                ax.text(
                    start_time + width / 2,
                    y_max - height * 0.1,
                    f"#{cell_num}",
                    ha="center",
                    va="center",
                    fontsize=10,
                    fontweight="bold",
                    zorder=1,
                    bbox=dict(boxstyle="round,pad=0.3", facecolor="white",
                              alpha=0.8),
>>>>>>> 4fefef3e
                )
        else:
            filtered_cells = self.cell_history.view()
            cells = (
                filtered_cells.iloc[cell_range[0] : cell_range[1] + 1]
                if cell_range
                else filtered_cells
            )
            for idx, cell in cells.iterrows():
                start_time = cell["start_time"] - self.monitor.start_time
<<<<<<< HEAD
                draw_cell_rect(start_time, cell["duration"], int(cell["index"]), 0.5)
=======
                end_time = cell["end_time"] - self.monitor.start_time
                duration = cell["duration"]
                # Skip cells outside visible range or too short
                if end_time < 0 or start_time > x_max or duration < min_duration:
                    continue
                cell_num = int(cell["index"])
                color = colors[cell_num]
                if cells.shape[1] == 1:
                    # avoid coloring if there is only one cell
                    color = 'none'
                width = duration
                height = y_max - y_min
                # Add rectangle and label
                ax.add_patch(
                    plt.Rectangle(
                        (start_time, y_min),
                        width,
                        height,
                        facecolor=color,
                        alpha=0.5,
                        edgecolor="black",
                        linestyle="--",
                        linewidth=1,
                        zorder=0,
                    )
                )
                ax.text(
                    start_time + width / 2,
                    y_max - height * 0.1,
                    f"#{cell_num}",
                    ha="center",
                    va="center",
                    fontsize=10,
                    fontweight="bold",
                    zorder=1,
                    bbox=dict(boxstyle="round,pad=0.3", facecolor="white",
                              alpha=0.8),
                )
>>>>>>> 4fefef3e

    def plot(
        self,
        metric_subsets=("cpu", "gpu", "mem", "io"),
        cell_range=None,
        show_idle=False,
        level="process",
    ):
        """Plot performance metrics with interactive widgets for configuration."""
        valid_cells = self.cell_history.view()
        if len(valid_cells) == 0:
            print("No cell history available")
            return

        # Default to all cells if no range specified
        min_cell_idx, max_cell_idx = int(valid_cells.iloc[0]["index"]), int(
            valid_cells.iloc[-1]["index"]
        )
        if cell_range is None:
            cell_range = (min_cell_idx, max_cell_idx)

        # Create interactive widgets
        style = {"description_width": "initial"}
        show_idle_checkbox = widgets.Checkbox(
            value=show_idle, description="Show idle periods", style=style
        )
        cell_range_slider = widgets.IntRangeSlider(
            value=cell_range,
            min=min_cell_idx,
            max=max_cell_idx,
            step=1,
            description="Cell range:",
            style=style,
        )
        level_dropdown = widgets.Dropdown(
            options=["user", "process", "system", "slurm"],
            value=level,
            description="Performance level:",
            style=style,
        )

        config_widgets = widgets.VBox(
            [
                widgets.HTML("<b>Plot Configuration:</b>"),
                show_idle_checkbox,
                cell_range_slider,
                level_dropdown,
            ]
        )
        plot_output = widgets.Output()

        def update_plots():
            current_cell_range, current_show_idle, current_level = (
                cell_range_slider.value,
                show_idle_checkbox.value,
                level_dropdown.value,
            )
            start_idx, end_idx = current_cell_range
            filtered_cells = self.cell_history.view(start_idx, end_idx + 1)
            perfdata = filter_perfdata(
                filtered_cells,
                self.monitor.data.view(level=current_level),
                not current_show_idle,
            )

            if perfdata.empty:
                with plot_output:
                    plot_output.clear_output()
                    print("No performance data available for selected range")
                return

            # Handle time compression or show idle
            if not current_show_idle:
                perfdata, self._compressed_cell_boundaries = self._compress_time_axis(
                    perfdata, current_cell_range
                )
            else:
                perfdata = perfdata.copy()
                perfdata["time"] -= self.monitor.start_time

            # Get metrics for subsets
            metrics = []
            for subset in metric_subsets:
                if subset in self.subsets:
                    metrics.extend(self.subsets[subset].keys())
                else:
                    print(f"Unknown metric subset: {subset}")

            with plot_output:
                plot_output.clear_output()
                InteractivePlotWrapper(
                    self._plot_metric,
                    metrics,
                    perfdata,
                    current_cell_range,
                    current_show_idle,
                    self.figsize,
                ).display_ui()

        # Set up observers and display
        for widget in [show_idle_checkbox, cell_range_slider, level_dropdown]:
            widget.observe(lambda change: update_plots(), names="value")

        display(widgets.VBox([config_widgets, plot_output]))
        update_plots()


class InteractivePlotWrapper:
    """Interactive plotter with dropdown selection and reusable matplotlib axes."""

    def __init__(
        self,
        plot_callback,
        metrics: List[str],
        df,
        cell_range=None,
        show_idle=False,
        figsize=None,
    ):
        self.plot_callback, self.df, self.metrics = plot_callback, df, metrics
        self.cell_range, self.show_idle, self.figsize = cell_range, show_idle, figsize
        self.shown_metrics, self.panel_count, self.max_panels = set(), 0, len(metrics)
        self.output_container = widgets.VBox()
        self.add_panel_button = widgets.Button(description="Add Plot Panel")
        self.add_panel_button.on_click(self._on_add_panel_clicked)

    def display_ui(self):
        """Display the Add button and all interactive panels."""
        display(widgets.VBox([self.add_panel_button, self.output_container]))
        self._on_add_panel_clicked(None)

    def _on_add_panel_clicked(self, _):
        """Add a new plot panel with dropdown and persistent matplotlib axis."""
        if self.panel_count >= self.max_panels:
            self.add_panel_button.disabled = True
            self.output_container.children += (
                widgets.HTML("<b>All panels have been added.</b>"),
            )
            return

        self.output_container.children += (
            widgets.HBox(
                [self._create_dropdown_plot_panel(), self._create_dropdown_plot_panel()]
            ),
        )
        self.panel_count += 2

        if self.panel_count >= self.max_panels:
            self.add_panel_button.disabled = True

    def _create_dropdown_plot_panel(self):
        """Create one dropdown + matplotlib figure panel with persistent Axes."""
        dropdown = widgets.Dropdown(
            options=self.metrics, value=self._get_next_metric(), description="Metric:"
        )
        fig, ax = plt.subplots(figsize=self.figsize)
        output = widgets.Output()

        def on_dropdown_change(change):
            if change["type"] == "change" and change["name"] == "value":
                with output:
                    ax.clear()
                    self.plot_callback(
                        self.df, change["new"], self.cell_range, self.show_idle, ax
                    )
                    fig.canvas.draw_idle()

        dropdown.observe(on_dropdown_change)

        # Initial plot
        with output:
            self.plot_callback(
                self.df, dropdown.value, self.cell_range, self.show_idle, ax
            )
            plt.show()

        return widgets.VBox([dropdown, output])

    def _get_next_metric(self):
        for metric in self.metrics:
            if metric not in self.shown_metrics:
                self.shown_metrics.add(metric)
                return metric
        return None<|MERGE_RESOLUTION|>--- conflicted
+++ resolved
@@ -271,53 +271,9 @@
             )
 
         if not show_idle and hasattr(self, "_compressed_cell_boundaries"):
-<<<<<<< HEAD
             for cell in self._compressed_cell_boundaries:
                 draw_cell_rect(
                     cell["start_time"], cell["duration"], int(cell["index"]), 0.4
-=======
-            cells_list = [x for x in self._compressed_cell_boundaries if x["start_time"] < x_max
-                          and x["end_time"] > 0 and x["duration"] > min_duration]
-            # Use compressed boundaries for no_idle mode
-            for cell in cells_list:
-                duration = cell["duration"]
-                start_time = cell["start_time"]
-                cell_num = int(cell["index"])
-
-                if len(cells_list) == 1:
-                    # avoid coloring if there is only one cell
-                    color = 'none'
-                else:
-                    color = colors[cell_num]
-
-                width = duration
-                height = y_max - y_min
-                # Add rectangle and label
-                ax.add_patch(
-                    plt.Rectangle(
-                        (cell["start_time"], y_min),
-                        width,
-                        height,
-                        facecolor=color,
-                        alpha=0.4,
-                        edgecolor="black",
-                        linestyle="--",
-                        linewidth=1,
-                        zorder=0,
-                    )
-                )
-                ax.text(
-                    start_time + width / 2,
-                    y_max - height * 0.1,
-                    f"#{cell_num}",
-                    ha="center",
-                    va="center",
-                    fontsize=10,
-                    fontweight="bold",
-                    zorder=1,
-                    bbox=dict(boxstyle="round,pad=0.3", facecolor="white",
-                              alpha=0.8),
->>>>>>> 4fefef3e
                 )
         else:
             filtered_cells = self.cell_history.view()
@@ -328,48 +284,7 @@
             )
             for idx, cell in cells.iterrows():
                 start_time = cell["start_time"] - self.monitor.start_time
-<<<<<<< HEAD
                 draw_cell_rect(start_time, cell["duration"], int(cell["index"]), 0.5)
-=======
-                end_time = cell["end_time"] - self.monitor.start_time
-                duration = cell["duration"]
-                # Skip cells outside visible range or too short
-                if end_time < 0 or start_time > x_max or duration < min_duration:
-                    continue
-                cell_num = int(cell["index"])
-                color = colors[cell_num]
-                if cells.shape[1] == 1:
-                    # avoid coloring if there is only one cell
-                    color = 'none'
-                width = duration
-                height = y_max - y_min
-                # Add rectangle and label
-                ax.add_patch(
-                    plt.Rectangle(
-                        (start_time, y_min),
-                        width,
-                        height,
-                        facecolor=color,
-                        alpha=0.5,
-                        edgecolor="black",
-                        linestyle="--",
-                        linewidth=1,
-                        zorder=0,
-                    )
-                )
-                ax.text(
-                    start_time + width / 2,
-                    y_max - height * 0.1,
-                    f"#{cell_num}",
-                    ha="center",
-                    va="center",
-                    fontsize=10,
-                    fontweight="bold",
-                    zorder=1,
-                    bbox=dict(boxstyle="round,pad=0.3", facecolor="white",
-                              alpha=0.8),
-                )
->>>>>>> 4fefef3e
 
     def plot(
         self,
