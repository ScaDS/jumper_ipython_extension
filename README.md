--- conflicted
+++ resolved
@@ -150,40 +150,6 @@
 | `%cell_history` | Show execution history of all cells with interactive table |
 | `%perfmonitor_enable_perfreports` | Auto-generate reports after each cell |
 | `%perfmonitor_disable_perfreports` | Disable auto-reports |
-<<<<<<< HEAD
-| `%perfmonitor_export_perfdata [filename]` | Export performance data to CSV |
-| `%perfmonitor_export_cell_history [filename]` | Export cell history to JSON |
-
-## Monitored Metrics
-
-The following table describes all metrics collected by the performance monitor:
-
-| Metric | Description | Collection Method | Level |
-|------------------|-------------|------------------|--------|
-| `memory_usage_gb` | Total system memory usage in GB | `psutil.virtual_memory()` | System |
-| `cpu_util` | CPU utilization across cores | `psutil.cpu_percent(percpu=True)` | System |
-| `io_read_count` | Total number of read I/O operations | `psutil.Process().io_counters().read_count` | Process |
-| `io_write_count` | Total number of write I/O operations | `psutil.Process().io_counters().write_count` | Process |
-| `io_read_mb` | Total data read in MB | `psutil.Process().io_counters().read_bytes` | Process |
-| `io_write_mb` | Total data written in MB | `psutil.Process().io_counters().write_bytes` | Process |
-| `gpu_util` | GPU compute utilization across GPUs | `pynvml.nvmlDeviceGetUtilizationRates().gpu` | System |
-| `gpu_band` | GPU memory bandwidth utilization across GPUs | `pynvml.nvmlDeviceGetUtilizationRates().memory` | System |
-| `gpu_mem` | GPU memory usage in GB across GPUs | `pynvml.nvmlDeviceGetMemoryInfo()` | System |
-
-### Collection Levels
-
-- **System**: Metrics collected for the entire system across all users and processes
-- **Process**: Metrics collected specifically for the current Python process
-#- **User**: *(Future)* Metrics for all processes owned by the current user
-
-### Notes
-
-- GPU metrics are only available when NVIDIA drivers and `pynvml` library are installed
-- Memory detection is SLURM-aware when running in SLURM environments
-- CPU metrics are limited to cores available to the current process (respects CPU affinity)
-- I/O metrics track only the main Python process, not child processes
-=======
 | `%perfmonitor_export_perfdata [filename] [--level LEVEL]` |Export performance data to CSV |
 | `%perfmonitor_perfdata_to_dataframe [df_name] [--level LEVEL]` |Export performance data to Pandas dataframe |
-| `%perfmonitor_export_cell_history [filename]` | Export cell history to CSV/JSON |
->>>>>>> 10f3ff56
+| `%perfmonitor_export_cell_history [filename]` | Export cell history to CSV/JSON |