name: Linter

on:
  workflow_run:
    workflows: [Formatter]
    types: [completed]

jobs:
  linter:
    runs-on: ubuntu-latest
    if: ${{ github.event.workflow_run.conclusion == 'success' }}
    steps:
      - name: Check out source repository
        uses: actions/checkout@v4
      - name: Set up Python environment
        uses: actions/setup-python@v4
        with:
          python-version: "3.11"
<<<<<<< HEAD
      - name: flake8 Lint
=======
      - name: Install flake8
        run: pip install flake8
      - name: Run flake8
>>>>>>> 70bfe8b2
        run: flake8 --extend-ignore=E203 jumper_extension<|MERGE_RESOLUTION|>--- conflicted
+++ resolved
@@ -16,11 +16,7 @@
         uses: actions/setup-python@v4
         with:
           python-version: "3.11"
-<<<<<<< HEAD
-      - name: flake8 Lint
-=======
       - name: Install flake8
         run: pip install flake8
       - name: Run flake8
->>>>>>> 70bfe8b2
         run: flake8 --extend-ignore=E203 jumper_extension